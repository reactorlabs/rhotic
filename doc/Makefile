--- conflicted
+++ resolved
@@ -3,22 +3,12 @@
 LATEXMK  := $(shell command -v latexmk 2> /dev/null)
 LATEX    := pdflatex
 BIBTEX   := bibtex
-<<<<<<< HEAD
-
-TEXFILE  := notes
-
-all: $(TEXFILE).pdf
-
-$(TEXFILE).pdf: $(TEXFILE).tex
-ifdef LATEXMK
-	latexmk -pdf $<
-=======
 OTT      := $(shell command -v ott 2> /dev/null)
 
 OTTFLAGS := -tex_colour true -tex_wrap false -signal_parse_errors true
 
 OTTFILE := mini_rhotic
-TEXFILE := notes2
+TEXFILE := notes
 
 all: $(TEXFILE).pdf
 
@@ -32,7 +22,6 @@
 $(TEXFILE).pdf: $(TEXFILE).tex $(OTTFILE)_.tex
 ifdef LATEXMK
 	$(LATEXMK) -pdf $<
->>>>>>> 2f80aabc
 else
 	$(LATEX) $<
 	$(BIBTEX) $(subst .tex,.aux,$<)
